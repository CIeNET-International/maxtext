--- conflicted
+++ resolved
@@ -296,9 +296,6 @@
     def format_key_path(keys):
       return "/".join(str(k) for k in keys)
 
-<<<<<<< HEAD
-  def quantization_config(self, quant):
-=======
     def compare_fn(path, x, y):
       rel_error = jnp.abs(y - x).mean() / (jnp.abs(x).mean() + 1e-8)
       print(f"{format_key_path(path)}: relative error = {rel_error}")
@@ -306,7 +303,6 @@
     jax.tree_util.tree_map_with_path(compare_fn, a, b)
 
   def quantization_config(self, quant, logits_tolerance=2e-1, grad_tolerance=5e-1):
->>>>>>> f009d837
     """Run forward pass and backward pass for quantized model and compare with base model."""
     cfg = self.init_pyconfig(quantization=quant)
     model = train_utils.create_model(self.cfg, self.mesh)
